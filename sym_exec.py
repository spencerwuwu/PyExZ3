--- conflicted
+++ resolved
@@ -41,11 +41,7 @@
 from symbolic.concolic import ConcolicEngine
 from symbolic import preprocess
 
-<<<<<<< HEAD
 print("PyExZ3 (Python Symbolic Execution via Z3)")
-=======
-print "PyExZ3 (Python Symbolic Execution via Z3)"
->>>>>>> 1647ceb8
 
 sys.path = [os.path.abspath(os.path.join(os.path.dirname(__file__)))] + sys.path
 usage = "usage: %prog [options] <se_descr.py path>"
