--- conflicted
+++ resolved
@@ -33,25 +33,6 @@
         return self._do_sexpr([self, item], lambda x, y: str.__contains__(x, y),
                                 "in", SymbolicInteger.wrap)
 
-<<<<<<< HEAD
-    def replace(self, old, new, max=-1):
-        """CVC only replaces the first occurrence of old with new 
-        (max=1). For this reason, SymbolicStr's replace is implemented 
-        as a recurrence of single replaces."""
-        # If max == 0, return
-        if max == 0:
-            return self
-        # If old is not in string, return
-        elif old not in self:
-            return self
-        # Replace once, recurse on substring and max - 1
-        else:
-            # Find occurrence of old
-            idx = self.find(old)
-            # Take substring of 0 -> end of occurrence
-            # Return replaced substring + replaced rest of string
-            
-=======
     def __getitem__(self, key):
         """Negative indexes, out of bound slices, and slice skips are not currently supported."""
         if isinstance(key, slice):
@@ -78,7 +59,23 @@
             ret = reststr.count(sub) + 1
         assert str.count(self, sub) == ret
         return ret
->>>>>>> eff5c93f
+
+    def replace(self, old, new, max=-1):
+        """CVC only replaces the first occurrence of old with new
+        (max=1). For this reason, SymbolicStr's replace is implemented
+        as a recurrence of single replaces."""
+        # If max == 0, return
+        if max == 0:
+            return self
+        # If old is not in string, return
+        elif old not in self:
+            return self
+        # Replace once, recurse on substring and max - 1
+        else:
+            # Find occurrence of old
+            idx = self.find(old)
+            # Take substring of 0 -> end of occurrence
+            # Return replaced substring + replaced rest of string
 
 # Currently only a subset of string operations are supported.
 ops = [("add", "+")]
