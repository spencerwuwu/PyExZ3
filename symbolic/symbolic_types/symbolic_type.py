# Copyright: see copyright.txt

import utils
import inspect
import functools

# the ABSTRACT base class for representing any expression that depends on a symbolic input
# it also tracks the corresponding concrete value for the expression (aka concolic execution)

class SymbolicType(object):
	def __init__(self, name, expr=None):
		self.name = name
		self.expr = expr

	# to be provided by subclass

	def getConcrValue(self):
		raise NotImplemented()

	def wrap(conc,sym):
		raise NotImplemented()

	# public funs

	def isVariable(self):
		return self.expr == None

	def unwrap(self):
		if self.isVariable():
			return (self.getConcrValue(),self)
		else:
			return (self.getConcrValue(),self.expr)

	def getVars(self):
		if self.isVariable():
			return [self.name]
		elif isinstance(self.expr,list):
			return self._getVarsLeaves(self.expr)
		else:
			return []

	def _getVarsLeaves(self,l):
		if isinstance(l,list):
			return functools.reduce(lambda a, x: self._getVarsLeaves(x) + a,l,[])
		elif isinstance(l,SymbolicType):
			return [l.name]
		else:
			return []

	# creating the expression tree
	def _do_sexpr(self,args,fun,op,wrap):
		unwrapped = [ (a.unwrap() if isinstance(a,SymbolicType) else (a,a)) for a in args ]
		args = zip(inspect.getargspec(fun).args, [ c for (c,s) in unwrapped ])
		concrete = fun(**dict([a for a in args]))
		symbolic = [ op ] + [ s for c,s in unwrapped ]
		return wrap(concrete,symbolic)
<<<<<<< HEAD

	# compute both the symbolic and concrete image of operator
	def _do_bin_op(self, other, fun, op, wrap):
		return self._do_sexpr([self,other], fun, op, wrap)
=======
>>>>>>> 15e7fee0

	def symbolicEq(self, other):
		if not isinstance(other,SymbolicType):
			return False
		if self.isVariable() or other.isVariable():
			return self.name == other.name
		return self._eq_worker(self.expr,other.expr)

	def _eq_worker(self, expr1, expr2):
		if type(expr1) != type(expr2):
			return False
		if isinstance(expr1, list):
			return len(expr1) == len(expr2) and\
			       type(expr1[0]) == type(expr2[0]) and\
                               all([ self._eq_worker(x,y) for x,y in zip(expr1[1:],expr2[1:]) ])
		elif isinstance(expr1, SymbolicType):
			return expr1.name == expr2.name
		else:
			return expr1 == expr2

	def toString(self):
		if self.isVariable():
			return self.name + "#" + str(self.getConcrValue())
		else:
			return self._toString(self.expr)

	def _toString(self,expr):
		if isinstance(expr,list):
			return "(" + expr[0] + " " + ", ".join([ self._toString(a) for a in expr[1:] ]) + ")"
		elif isinstance(expr,SymbolicType):
			return expr.toString()
		else:
			return str(expr)

# this class is also ABSTRACT although __init__.py does
# initialize wrap to return SymbolicInteger for the 
# relational comparison operators

class SymbolicObject(SymbolicType,object): 
	def __init__(self, name, expr=None):
		SymbolicType.__init__(self,name,expr)

	SI = None    # this is set up by ConcolicEngine to link __bool__ to PathConstraint

	def wrap(conc,sym):
		# see __init__.py
		raise NotImplemented()

	# this is a critical interception point: the __bool__
	# method is called whenever a predicate is evaluated in
	# Python execution (if, while, and, or). This allows us
	# to capture the path condition

	def __bool__(self):
		ret = bool(self.getConcrValue())
		if SymbolicObject.SI != None:
			SymbolicObject.SI.whichBranch(ret,self)
		return ret

	# compute both the symbolic and concrete image of operator
	def _do_bin_op(self, other, fun, op, wrap):
		return self._do_sexpr([self,other], fun, op, wrap)

	def __eq__(self, other):
		# TODO: what it self is not symbolic and other is???
		return self._do_bin_op(other, lambda x, y: x == y, "==", SymbolicObject.wrap)

	def __ne__(self, other):
		return self._do_bin_op(other, lambda x, y: x != y, "!=", SymbolicObject.wrap)

	def __lt__(self, other):
		return self._do_bin_op(other, lambda x, y: x < y, "<", SymbolicObject.wrap)

	def __le__(self, other):
		return self._do_bin_op(other, lambda x, y: x <= y, "<=", SymbolicObject.wrap)

	def __gt__(self, other):
		return self._do_bin_op(other, lambda x, y: x > y, ">", SymbolicObject.wrap)

	def __ge__(self, other):
		return self._do_bin_op(other, lambda x, y: x >= y, ">=", SymbolicObject.wrap)

<|MERGE_RESOLUTION|>--- conflicted
+++ resolved
@@ -54,13 +54,6 @@
 		concrete = fun(**dict([a for a in args]))
 		symbolic = [ op ] + [ s for c,s in unwrapped ]
 		return wrap(concrete,symbolic)
-<<<<<<< HEAD
-
-	# compute both the symbolic and concrete image of operator
-	def _do_bin_op(self, other, fun, op, wrap):
-		return self._do_sexpr([self,other], fun, op, wrap)
-=======
->>>>>>> 15e7fee0
 
 	def symbolicEq(self, other):
 		if not isinstance(other,SymbolicType):
