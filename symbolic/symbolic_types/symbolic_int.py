# Copyright: copyright.txt

from . symbolic_type import SymbolicObject

# we use multiple inheritance to achieve concrete execution for any
# operation for which we don't have a symbolic representation. As
# we can see a SymbolicInteger is both symbolic (SymbolicObject) and 
# concrete (int)

class SymbolicInteger(SymbolicObject,int):
	# since we are inheriting from int, we need to use new
	# to perform construction correctly
	def __new__(cls, name, v, expr=None):
		return int.__new__(cls, v)

	def __init__(self, name, v, expr=None):
		SymbolicObject.__init__(self, name, expr)
		self.val = v

	def getConcrValue(self):
		return self.val

	def wrap(conc,sym):
		return SymbolicInteger("se",conc,sym)

	def __hash__(self):
		return hash(self.val)

	def _op_worker(self,args,fun,op):
		return self._do_sexpr(args, fun, op, SymbolicInteger.wrap)

# now update the SymbolicInteger class for operations we
# will build symbolic terms for

ops =  [("add",    "+"  ),\
	("sub",    "-"  ),\
	("mul",    "*"  ),\
	("mod",    "%"  ),\
	("floordiv", "//" ),\
	("and",    "&"  ),\
	("or",     "|"  ),\
	("xor",    "^"  ),\
	("lshift", "<<" ),\
	("rshift", ">>" ) ]

<<<<<<< HEAD
for (name,op) in ops:
	method  = "__%s__" % name
	code  = "def %s(self,other):\n" % method
	code += "   return self._op_worker([self,other],lambda x,y : x %s y, \"%s\")" % (op,op)
=======
def make_method(method,op,a):
	code  = "def %s(self,other):\n" % method
	code += "   return self._op_worker(%s,lambda x,y : x %s y, \"%s\")" % (a,op,op)
>>>>>>> 15e7fee0
	locals_dict = {}
	exec(code, globals(), locals_dict)
	setattr(SymbolicInteger,method,locals_dict[method])

<<<<<<< HEAD
	rmethod = "__r%s__" % name
	rcode  = "def %s(self,other):\n" % rmethod
	rcode += "   return self._op_worker([other,self],lambda x,y : x %s y, \"%s\")" % (op,op)
	locals_dict = {}
	exec(rcode, globals(), locals_dict)
	setattr(SymbolicInteger,rmethod,locals_dict[rmethod])
=======
for (name,op) in ops:
	method  = "__%s__" % name
	make_method(method,op,"[self,other]")
	rmethod  = "__r%s__" % name
	make_method(rmethod,op,"[other,self]")
>>>>>>> 15e7fee0
<|MERGE_RESOLUTION|>--- conflicted
+++ resolved
@@ -43,31 +43,15 @@
 	("lshift", "<<" ),\
 	("rshift", ">>" ) ]
 
-<<<<<<< HEAD
-for (name,op) in ops:
-	method  = "__%s__" % name
-	code  = "def %s(self,other):\n" % method
-	code += "   return self._op_worker([self,other],lambda x,y : x %s y, \"%s\")" % (op,op)
-=======
 def make_method(method,op,a):
 	code  = "def %s(self,other):\n" % method
 	code += "   return self._op_worker(%s,lambda x,y : x %s y, \"%s\")" % (a,op,op)
->>>>>>> 15e7fee0
 	locals_dict = {}
 	exec(code, globals(), locals_dict)
 	setattr(SymbolicInteger,method,locals_dict[method])
 
-<<<<<<< HEAD
-	rmethod = "__r%s__" % name
-	rcode  = "def %s(self,other):\n" % rmethod
-	rcode += "   return self._op_worker([other,self],lambda x,y : x %s y, \"%s\")" % (op,op)
-	locals_dict = {}
-	exec(rcode, globals(), locals_dict)
-	setattr(SymbolicInteger,rmethod,locals_dict[rmethod])
-=======
 for (name,op) in ops:
 	method  = "__%s__" % name
 	make_method(method,op,"[self,other]")
 	rmethod  = "__r%s__" % name
 	make_method(rmethod,op,"[other,self]")
->>>>>>> 15e7fee0
