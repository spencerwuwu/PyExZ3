--- conflicted
+++ resolved
@@ -90,13 +90,10 @@
             # string
             elif op == "str.len":
                 return cvc_l.len()
-<<<<<<< HEAD
             elif op == "str.count":
                 return cvc_l.count(cvc_r)
-=======
             elif op == "str.find":
                 return cvc_l.find(cvc_r)
->>>>>>> 20c36662
 
             # equality gets coerced to integer
             elif op == "==":
